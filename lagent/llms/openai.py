import json
import os
import time
import warnings
from concurrent.futures import ThreadPoolExecutor
from logging import getLogger
from threading import Lock
from typing import Dict, List, Optional, Union

import requests

from lagent.schema import ModelStatusCode
from lagent.utils.util import filter_suffix
from .base_api import BaseAPIModel

warnings.simplefilter('default')

OPENAI_API_BASE = 'https://api.openai.com/v1/chat/completions'


class GPTAPI(BaseAPIModel):
    """Model wrapper around OpenAI's models.

    Args:
        model_type (str): The name of OpenAI's model.
        query_per_second (int): The maximum queries allowed per second
            between two consecutive calls of the API. Defaults to 1.
        retry (int): Number of retires if the API call fails. Defaults to 2.
        key (str or List[str]): OpenAI key(s). In particular, when it
            is set to "ENV", the key will be fetched from the environment
            variable $OPENAI_API_KEY, as how openai defaults to be. If it's a
            list, the keys will be used in round-robin manner. Defaults to
            'ENV'.
        org (str or List[str], optional): OpenAI organization(s). If not
            specified, OpenAI uses the default organization bound to each API
            key. If specified, the orgs will be posted with each request in
            round-robin manner. Defaults to None.
        meta_template (Dict, optional): The model's meta prompt
            template if needed, in case the requirement of injecting or
            wrapping of any meta instructions.
        openai_api_base (str): The base url of OpenAI's API. Defaults to
            'https://api.openai.com/v1/chat/completions'.
        gen_params: Default generation configuration which could be overridden
            on the fly of generation.
    """

    is_api: bool = True

    def __init__(self,
                 model_type: str = 'gpt-3.5-turbo',
                 query_per_second: int = 1,
                 retry: int = 2,
                 json_mode: bool = False,
                 key: Union[str, List[str]] = 'ENV',
                 org: Optional[Union[str, List[str]]] = None,
                 meta_template: Optional[Dict] = [
                     dict(role='system', api_role='system'),
                     dict(role='user', api_role='user'),
                     dict(role='assistant', api_role='assistant'),
                     dict(role='environment', api_role='system')
                 ],
                 openai_api_base: str = OPENAI_API_BASE,
                 proxies: Optional[Dict] = None,
                 **gen_params):
        if 'top_k' in gen_params:
            warnings.warn('`top_k` parameter is deprecated in OpenAI APIs.',
                          DeprecationWarning)
            gen_params.pop('top_k')
        super().__init__(
            model_type=model_type,
            meta_template=meta_template,
            query_per_second=query_per_second,
            retry=retry,
            **gen_params)
        self.gen_params.pop('top_k')
        if not model_type.lower().startswith('internlm'):
            self.gen_params.pop('skip_special_tokens')
        self.logger = getLogger(__name__)

        if isinstance(key, str):
            self.keys = [os.getenv('OPENAI_API_KEY') if key == 'ENV' else key]
        else:
            self.keys = key

        # record invalid keys and skip them when requesting API
        # - keys have insufficient_quota
        self.invalid_keys = set()

        self.key_ctr = 0
        if isinstance(org, str):
            self.orgs = [org]
        else:
            self.orgs = org
        self.org_ctr = 0
        self.url = openai_api_base
        self.model_type = model_type
        self.proxies = proxies
        self.json_mode = json_mode

    def chat(
        self,
        inputs: Union[List[dict], List[List[dict]]],
        **gen_params,
    ) -> Union[str, List[str]]:
        """Generate responses given the contexts.

        Args:
            inputs (Union[List[dict], List[List[dict]]]): a list of messages
                or list of lists of messages
            gen_params: additional generation configuration

        Returns:
            Union[str, List[str]]: generated string(s)
        """
        assert isinstance(inputs, list)
        if 'max_tokens' in gen_params:
            raise NotImplementedError('unsupported parameter: max_tokens')
        gen_params = {**self.gen_params, **gen_params}
        with ThreadPoolExecutor(max_workers=20) as executor:
            tasks = [
                executor.submit(self._chat, messages, **gen_params)
                for messages in (
                    [inputs] if isinstance(inputs[0], dict) else inputs)
            ]
        ret = [task.result() for task in tasks]
        return ret[0] if isinstance(inputs[0], dict) else ret

    def stream_chat(
        self,
        inputs: List[dict],
        **gen_params,
    ) -> str:
        """Generate responses given the contexts.

        Args:
            inputs (List[dict]): a list of messages
            gen_params: additional generation configuration

        Returns:
            str: generated string
        """
        assert isinstance(inputs, list)
        if 'max_tokens' in gen_params:
            raise NotImplementedError('unsupported parameter: max_tokens')
        gen_params = self.update_gen_params(**gen_params)
        gen_params['stream'] = True

        resp = ''
        finished = False
        stop_words = gen_params.get('stop_words')
        if stop_words is None:
            stop_words = []
        # mapping to role that openai supports
        messages = self.template_parser._prompt2api(inputs)
        for text in self._stream_chat(messages, **gen_params):
            resp += text
            if not resp:
                continue
            # remove stop_words
            for sw in stop_words:
                if sw in resp:
                    resp = filter_suffix(resp, stop_words)
                    finished = True
                    break
            yield ModelStatusCode.STREAM_ING, resp, None
            if finished:
                break
        yield ModelStatusCode.END, resp, None

    def _chat(self, messages: List[dict], **gen_params) -> str:
        """Generate completion from a list of templates.

        Args:
            messages (List[dict]): a list of prompt dictionaries
            gen_params: additional generation configuration

        Returns:
            str: The generated string.
        """
        assert isinstance(messages, list)
        gen_params = gen_params.copy()

        # Hold out 100 tokens due to potential errors in tiktoken calculation
        max_tokens = min(gen_params.pop('max_new_tokens'), 4096)
        if max_tokens <= 0:
            return ''

        max_num_retries = 0
        while max_num_retries < self.retry:
            self._wait()

            with Lock():
                if len(self.invalid_keys) == len(self.keys):
                    raise RuntimeError('All keys have insufficient quota.')

                # find the next valid key
                while True:
                    self.key_ctr += 1
                    if self.key_ctr == len(self.keys):
                        self.key_ctr = 0

                    if self.keys[self.key_ctr] not in self.invalid_keys:
                        break

                key = self.keys[self.key_ctr]

            header = {
                'Authorization': f'Bearer {key}',
                'content-type': 'application/json',
            }

            if self.orgs:
                with Lock():
                    self.org_ctr += 1
                    if self.org_ctr == len(self.orgs):
                        self.org_ctr = 0
                header['OpenAI-Organization'] = self.orgs[self.org_ctr]

            response = dict()
            try:
                gen_params_new = gen_params.copy()
                data = dict(
                    model=self.model_type,
                    messages=messages,
                    max_tokens=max_tokens,
                    n=1,
                    stop=gen_params_new.pop('stop_words'),
                    frequency_penalty=gen_params_new.pop('repetition_penalty'),
                    **gen_params_new,
                )
                if self.json_mode:
                    data['response_format'] = {'type': 'json_object'}
                raw_response = requests.post(
                    self.url,
                    headers=header,
                    data=json.dumps(data),
                    proxies=self.proxies)
                response = raw_response.json()
                return response['choices'][0]['message']['content'].strip()
            except requests.ConnectionError:
                print('Got connection error, retrying...')
                continue
            except requests.JSONDecodeError:
                print('JsonDecode error, got', str(raw_response.content))
                continue
            except KeyError:
                if 'error' in response:
                    if response['error']['code'] == 'rate_limit_exceeded':
                        time.sleep(1)
                        continue
                    elif response['error']['code'] == 'insufficient_quota':
                        self.invalid_keys.add(key)
                        self.logger.warn(f'insufficient_quota key: {key}')
                        continue

                    print('Find error message in response: ',
                          str(response['error']))
            except Exception as error:
                print(str(error))
            max_num_retries += 1
<<<<<<< HEAD

        raise RuntimeError('Calling OpenAI failed after retrying for '
                           f'{max_num_retries} times. Check the logs for '
                           'details.')

    def _stream_chat(self, messages: List[dict], **gen_params) -> str:
        """Generate completion from a list of templates.

        Args:
            messages (List[dict]): a list of prompt dictionaries
            gen_params: additional generation configuration

        Returns:
            str: The generated string.
        """

        def streaming(raw_response):
            for chunk in raw_response.iter_lines(
                    chunk_size=8192, decode_unicode=False, delimiter=b'\n'):
                if chunk:
                    decoded = chunk.decode('utf-8')
                    if decoded == 'data: [DONE]':
                        return
                    if decoded[:6] == 'data: ':
                        decoded = decoded[6:]
                    response = json.loads(decoded)
                    if 'code' in response and response['code'] == -20003:
                        # Context exceeds maximum length
                        yield ''
                        return
                    choice = response['choices'][0]
                    if choice['finish_reason'] == 'stop':
                        return
                    yield choice['delta']['content']

        assert isinstance(messages, list)
        gen_params = gen_params.copy()

=======

        raise RuntimeError('Calling OpenAI failed after retrying for '
                           f'{max_num_retries} times. Check the logs for '
                           'details.')

    def _stream_chat(self, messages: List[dict], **gen_params) -> str:
        """Generate completion from a list of templates.

        Args:
            messages (List[dict]): a list of prompt dictionaries
            gen_params: additional generation configuration

        Returns:
            str: The generated string.
        """

        def streaming(raw_response):
            for chunk in raw_response.iter_lines(
                    chunk_size=8192, decode_unicode=False, delimiter=b'\n'):
                if chunk:
                    decoded = chunk.decode('utf-8')
                    if decoded == 'data: [DONE]':
                        return
                    if decoded[:6] == 'data: ':
                        decoded = decoded[6:]
                    response = json.loads(decoded)
                    choice = response['choices'][0]
                    if choice['finish_reason'] == 'stop':
                        return
                    yield choice['delta']['content']

        assert isinstance(messages, list)
        gen_params = gen_params.copy()

>>>>>>> 139a8104
        # Hold out 100 tokens due to potential errors in tiktoken calculation
        max_tokens = min(gen_params.pop('max_new_tokens'), 4096)
        if max_tokens <= 0:
            return ''

        max_num_retries = 0
        while max_num_retries < self.retry:
            if len(self.invalid_keys) == len(self.keys):
                raise RuntimeError('All keys have insufficient quota.')

            # find the next valid key
            while True:
                self.key_ctr += 1
                if self.key_ctr == len(self.keys):
                    self.key_ctr = 0

                if self.keys[self.key_ctr] not in self.invalid_keys:
                    break

            key = self.keys[self.key_ctr]

            header = {
                'Authorization': f'Bearer {key}',
                'content-type': 'application/json',
            }

            if self.orgs:
                self.org_ctr += 1
                if self.org_ctr == len(self.orgs):
                    self.org_ctr = 0
                header['OpenAI-Organization'] = self.orgs[self.org_ctr]

            response = dict()
            try:
                gen_params_new = gen_params.copy()
                data = dict(
                    model=self.model_type,
                    messages=messages,
                    max_tokens=max_tokens,
                    n=1,
                    stop=gen_params_new.pop('stop_words'),
                    frequency_penalty=gen_params_new.pop('repetition_penalty'),
                    **gen_params_new,
                )
                if self.json_mode:
                    data['response_format'] = {'type': 'json_object'}
                raw_response = requests.post(
                    self.url,
                    headers=header,
                    data=json.dumps(data),
                    proxies=self.proxies)
                return streaming(raw_response)
            except requests.ConnectionError:
                print('Got connection error, retrying...')
                continue
            except requests.JSONDecodeError:
                print('JsonDecode error, got', str(raw_response.content))
                continue
            except KeyError:
                if 'error' in response:
                    if response['error']['code'] == 'rate_limit_exceeded':
                        time.sleep(1)
                        continue
                    elif response['error']['code'] == 'insufficient_quota':
                        self.invalid_keys.add(key)
                        self.logger.warn(f'insufficient_quota key: {key}')
                        continue

                    print('Find error message in response: ',
                          str(response['error']))
            except Exception as error:
                print(str(error))
            max_num_retries += 1

        raise RuntimeError('Calling OpenAI failed after retrying for '
                           f'{max_num_retries} times. Check the logs for '
                           'details.')

    def tokenize(self, prompt: str) -> list:
        """Tokenize the input prompt.

        Args:
            prompt (str): Input string.

        Returns:
            list: token ids
        """
        import tiktoken
        self.tiktoken = tiktoken
        enc = self.tiktoken.encoding_for_model(self.model_type)
        return enc.encode(prompt)<|MERGE_RESOLUTION|>--- conflicted
+++ resolved
@@ -258,7 +258,6 @@
             except Exception as error:
                 print(str(error))
             max_num_retries += 1
-<<<<<<< HEAD
 
         raise RuntimeError('Calling OpenAI failed after retrying for '
                            f'{max_num_retries} times. Check the logs for '
@@ -297,42 +296,7 @@
         assert isinstance(messages, list)
         gen_params = gen_params.copy()
 
-=======
-
-        raise RuntimeError('Calling OpenAI failed after retrying for '
-                           f'{max_num_retries} times. Check the logs for '
-                           'details.')
-
-    def _stream_chat(self, messages: List[dict], **gen_params) -> str:
-        """Generate completion from a list of templates.
-
-        Args:
-            messages (List[dict]): a list of prompt dictionaries
-            gen_params: additional generation configuration
-
-        Returns:
-            str: The generated string.
-        """
-
-        def streaming(raw_response):
-            for chunk in raw_response.iter_lines(
-                    chunk_size=8192, decode_unicode=False, delimiter=b'\n'):
-                if chunk:
-                    decoded = chunk.decode('utf-8')
-                    if decoded == 'data: [DONE]':
-                        return
-                    if decoded[:6] == 'data: ':
-                        decoded = decoded[6:]
-                    response = json.loads(decoded)
-                    choice = response['choices'][0]
-                    if choice['finish_reason'] == 'stop':
-                        return
-                    yield choice['delta']['content']
-
-        assert isinstance(messages, list)
-        gen_params = gen_params.copy()
-
->>>>>>> 139a8104
+
         # Hold out 100 tokens due to potential errors in tiktoken calculation
         max_tokens = min(gen_params.pop('max_new_tokens'), 4096)
         if max_tokens <= 0:
